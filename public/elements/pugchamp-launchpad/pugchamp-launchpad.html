--- conflicted
+++ resolved
@@ -26,7 +26,7 @@
         <style is="custom-style">
             #holds {
                 background: var(--box-background-color);
-                margin: 10px 0;
+                margin: 5px 0;
             }
 
             .hold {
@@ -36,17 +36,17 @@
             }
 
             .hold-cleared {
-                color: var(--paper-green-500);
+                color: var(--accent-color);
             }
 
             .hold-blocked {
-                color: var(--paper-red-500);
+                color: var(--team-red-color);
             }
 
             #ready {
                 background: var(--box-background-color);
                 padding: 5px 25px;
-                margin: 10px 0;
+                margin: 5px 0;
             }
 
             #readyTime {
@@ -76,11 +76,11 @@
             }
 
             #captains {
-                margin: 10px 0;
+                margin: 5px 0;
             }
 
             #roles {
-                margin: 10px 0;
+                margin: 5px 0;
             }
 
             .role-column {
@@ -92,7 +92,7 @@
             }
 
             .role {
-                background-color: #58798A;
+                background-color: var(--primary-color);
                 background-position: right;
                 background-repeat: no-repeat;
                 background-size: contain;
@@ -101,18 +101,15 @@
             .role iron-icon[item-icon] {
                 height: 40px;
                 width: 40px;
-				color:var(--tf2-theme-gold-color);
-				text-shadow: 2px 2px #ff0000;
-
-            }
-			.role-column {
-			padding-left: 1px;
-			padding-right:1px;
-			}
+				color:var(--accent-color);
+            }
+
             .role h3 {
                 margin: 0;
             }
-
+			.role paper-item-body {
+			min-height:55px !important;
+			}
             .player {
                 background: var(--box-background-color);
                 min-height: inherit;
@@ -127,13 +124,6 @@
 			.player a {
 				color: inherit;
 				text-decoration: none;
-			}
-			.captain {
-			background-color: #BD3B3B;
-			}
-			.captain h3 {
-				margin:0;
-				
 			}
         </style>
 
@@ -165,7 +155,6 @@
                     <iron-icon icon="block" hidden$="{{!_includes(holds, 'readyCaptains')}}"></iron-icon>
                     Captains
                 </span>
-                <br>
                 {{captains.length}}/2
             </div>
             <div class="hold flex">
@@ -179,7 +168,6 @@
                     <iron-icon icon="block" hidden$="{{!_includes(holds, 'readyPlayers')}}"></iron-icon>
                     Players
                 </span>
-                <br>
                 {{allPlayers.length}}/{{double(teamSize)}}
             </div>
             <div class="hold flex">
@@ -210,11 +198,7 @@
             </div>
         </paper-material>
         <div id="captains">
-<<<<<<< HEAD
-    		<paper-icon-item class="captain">
-=======
     		<paper-icon-item class="role" style="background-image: url('/assets/img/portraits/captain.png')">
->>>>>>> 4f316d10
     			<iron-icon icon="pugchamp-role:captain" item-icon></iron-icon>
                 <paper-item-body two-line>
     				<div><h3>Captain</h3></div>

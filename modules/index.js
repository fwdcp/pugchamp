/* jshint node: true, esversion: 6, eqeqeq: true, latedef: true, undef: true, unused: true */
"use strict";

module.exports = function(app, io, self, server) {
    require('./user')(app, io, self, server);
    require('./launch')(app, io, self, server);
<<<<<<< HEAD
	
	require('./chat')(app, io, self, server);
=======
    require('./draft')(app, io, self, server);
>>>>>>> 818e237f
};<|MERGE_RESOLUTION|>--- conflicted
+++ resolved
@@ -4,10 +4,7 @@
 module.exports = function(app, io, self, server) {
     require('./user')(app, io, self, server);
     require('./launch')(app, io, self, server);
-<<<<<<< HEAD
-	
 	require('./chat')(app, io, self, server);
-=======
     require('./draft')(app, io, self, server);
->>>>>>> 818e237f
+
 };
<!doctype html>

<html>
<<<<<<< HEAD
    <head>
	
		<link rel="stylesheet" href="https://maxcdn.bootstrapcdn.com/bootstrap/3.3.6/css/bootstrap.min.css" integrity="sha384-1q8mTJOASx8j1Au+a5WDVnPi2lkFfwwEAa8hDDdjZlpLegxhjVME1fgjWPGmkzs7" crossorigin="anonymous">
		<script src="https://code.jquery.com/jquery-2.1.4.min.js"></script>
		<script src="https://maxcdn.bootstrapcdn.com/bootstrap/3.3.6/js/bootstrap.min.js" integrity="sha384-0mSbJDEHialfmuBBQP6A4Qrprq5OVfW37PRR3j5ELqxss1yVqOtnepnHVP9aJ7xS" crossorigin="anonymous"></script>
		<link rel="stylesheet" href="css/styles.css" type="text/css" />
	</head>
    <body>
		<div> Hello </div>

	{{> header }}
	{{> classes }}
	{{> footer }}
        <script src="/socket.io/socket.io.js"></script>
        <script src="/js/pugchamp.js"></script>
    </body>
=======

<head>
    <link rel="stylesheet" href="/components/bootstrap/dist/css/bootstrap.min.css">
    <script src="/components/bootstrap/dist/js/bootstrap.min.js"></script>
    <link rel="stylesheet" href="/css/styles.css">
</head>

<body>
    {{> header }}

    <div> Hello </div>

    {{> footer }}

    <script src="/socket.io/socket.io.js"></script>
    <script src="/js/pugchamp.js"></script>
</body>

>>>>>>> 0a312706
</html><|MERGE_RESOLUTION|>--- conflicted
+++ resolved
@@ -1,24 +1,6 @@
 <!doctype html>
 
 <html>
-<<<<<<< HEAD
-    <head>
-	
-		<link rel="stylesheet" href="https://maxcdn.bootstrapcdn.com/bootstrap/3.3.6/css/bootstrap.min.css" integrity="sha384-1q8mTJOASx8j1Au+a5WDVnPi2lkFfwwEAa8hDDdjZlpLegxhjVME1fgjWPGmkzs7" crossorigin="anonymous">
-		<script src="https://code.jquery.com/jquery-2.1.4.min.js"></script>
-		<script src="https://maxcdn.bootstrapcdn.com/bootstrap/3.3.6/js/bootstrap.min.js" integrity="sha384-0mSbJDEHialfmuBBQP6A4Qrprq5OVfW37PRR3j5ELqxss1yVqOtnepnHVP9aJ7xS" crossorigin="anonymous"></script>
-		<link rel="stylesheet" href="css/styles.css" type="text/css" />
-	</head>
-    <body>
-		<div> Hello </div>
-
-	{{> header }}
-	{{> classes }}
-	{{> footer }}
-        <script src="/socket.io/socket.io.js"></script>
-        <script src="/js/pugchamp.js"></script>
-    </body>
-=======
 
 <head>
     <link rel="stylesheet" href="/components/bootstrap/dist/css/bootstrap.min.css">
@@ -29,13 +11,11 @@
 <body>
     {{> header }}
 
-    <div> Hello </div>
-
+	{{> classes }}
     {{> footer }}
 
     <script src="/socket.io/socket.io.js"></script>
     <script src="/js/pugchamp.js"></script>
 </body>
 
->>>>>>> 0a312706
 </html>